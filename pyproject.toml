--- conflicted
+++ resolved
@@ -9,16 +9,12 @@
 readme = "README.md"
 
 [tool.poetry.dependencies]
-<<<<<<< HEAD
 python = ">=3.9,<3.13"
 cmake = "^3.27.2"
 swig = "^4.1.1"
 scipy = "^1.11.2"
 pyyaml = "^6.0.1"
-=======
-python = "^3.8"
 cs-util = "^0.0.5"
->>>>>>> 3622acaf
 lmfit = "^1.2.2"
 treecorr = "^4.3.3"
 uncertainties = "^3.1.7"
@@ -28,9 +24,6 @@
 jupytext = "^1.15.1"
 pandas = "^2.1.0"
 camb = "^1.5.0"
-
-# MKDEBUG TODO: cs_util -> 0.0.6
-cs-util = {path = "../cs_util"}
 
 [tool.poetry.dev-dependencies]
 pytest = "^6.2.5"
