--- conflicted
+++ resolved
@@ -20,22 +20,21 @@
 matplotlib = "^3.7.2"
 stats = "^0.1.2a0"
 jupyter = "^1.0.0"
-<<<<<<< HEAD
 jupytext = "^1.15.1"
 pandas = "^2.1.0"
+camb = "^1.5.0"
 
 # MKDEBUG TODO: cs_util -> 0.0.6
-camb = "^1.5.0"
 cs-util = {path = "../cs_util"}
-=======
-pandas = "^2.0.3"
->>>>>>> 92099836
 
 [tool.poetry.dev-dependencies]
 pytest = "^6.2.5"
 pydocstyle = "^6.3.0"
 pytest-cov = "^4.1.0"
 black = "^23.7.0"
+
+[tool.black]
+line-length = 80
 
 [build-system]
 requires = ["poetry-core>=1.0.0"]
