"""RUN.

This module sets up a run of the scale-dependent leakage calculations.

:Author: Martin Kilbinger <martin.kilbinger@cea.fr>

"""

import os
from optparse import OptionParser

import numpy as np
import pandas as pd
from astropy.io import fits
from astropy import units

from cs_util import logging
from cs_util import plots
from cs_util import calc
from cs_util import cat as cs_cat
from cs_util import cosmo as cs_cos

from . import leakage
from . import correlation as corr


# MKDEBUG Remove (use cs_util with updated one (bool)
def parse_options(p_def, short_options, types, help_strings):
    """Parse command line options.

    Parameters
    ----------
    p_def : dict
        default parameter values
    help_strings : dict
        help strings for options

    Returns
    -------
    dict
        Command line options

    """
    usage = "%prog [OPTIONS]"
    parser = OptionParser(usage=usage)

    for key in p_def:
        if key in help_strings:
            if key in short_options:
                short = short_options[key]
            else:
                short = ""

            if key in types:
                typ = types[key]
            else:
                typ = "string"

            parser.add_option(
                short,
                f"--{key}",
                dest=key,
                type=typ,
                default=p_def[key],
                help=help_strings[key].format(p_def[key]),
            )

    parser.add_option(
        "-v",
        "--verbose",
        dest="verbose",
        action="store_true",
        help=f"verbose output",
    )

    options, _ = parser.parse_args()

    return options


def get_theo_xi(theta, dndz_path):
    """Get Theo Xi.

    Return theoretical prediction of the shear 2PCF using a Planck
    best-fit cosmology.

    Parameters
    ----------
    theta : list
        angular scales, type is astropy.units.Quantity
    dndz_path : str
        input file path for redshift distribution

    Returns
    -------
    numpy.ndarray
        xi_+
    numpy.ndarray
        xi_-

    """
    z, nz, _ = cs_cat.read_dndz(dndz_path)
    cosmo = cs_cos.get_cosmo_default()
    xi_p, xi_m = cs_cos.xipm_theo(theta, cosmo, z, nz)
    

    return xi_p, xi_m


<<<<<<< HEAD
# MKDEBUG TODO: make class function
def save_alpha(theta, alpha_leak, sig_alpha_leak, sh, output_dir):
    """Save Alpha.

    Save scale-dependent alpha

    Parameters
    ----------
    theta : list
        angular scales
    alpha_leak : list
        leakage alpha(theta)
    sig_alpha_leak : list
        standard deviation of alpha(theta)
    sh : str
        shape measurement method, e.g. 'ngmix'
    output_dir : str
        output directory

    """
    cols = [theta, alpha_leak, sig_alpha_leak]
    names = ["# theta[arcmin]", "alpha", "sig_alpha"]
    fname = f"{output_dir}/alpha_leakage_{sh}.txt"
    write_ascii_table_file(cols, names, fname)


=======
>>>>>>> 8d19c871
def save_xi_sys(
    theta,
    xi_sys_p,
    xi_sys_m,
    xi_sys_std_p,
    xi_sys_std_m,
    xi_p_theo,
    xi_m_theo,
    output_dir,
):
    """Save Xi Sys.

    Save 'xi_sys' cross-correlation function.

    Parameters
    ----------
    theta : list
        angular scales
    xi_sys_p : list
        xi+ component of cross-correlation function
    xi_sys_m : list
        xi- component of cross-correlation function
    xi_sys_std_p : list
        xi+ component of cross-correlation standard deviation
    xi_sys_std_m : list
        xi- component of cross-correlation standard deviation
    xi_p_theo : list
        xi+ component of theoretical shear-shear correlation
    xi_m_theo : list
        xi- component of theoretical shear-shear correlation
    output_dir : str
        output directory

    """
    cols = [
        theta,
        xi_sys_p,
        xi_sys_m,
        xi_sys_std_p,
        xi_sys_std_m,
        xi_p_theo,
        xi_m_theo,
    ]
    names = [
        "# theta[arcmin]",
        "xi_+_sys",
        "xi_-_sys",
        "sigma(xi_+_sys)",
        "sigma(xi_-_sys)",
        "xi_+_theo",
        "xi_-_theo",
    ]
<<<<<<< HEAD
    fname = f"{output_dir}/xi_sys_{sh}.txt"
    write_ascii_table_file(cols, names, fname)
=======
    fname = f"{output_dir}/xi_sys.txt"
    cs_cat.write_ascii_table_file(cols, names, fname)
>>>>>>> 8d19c871


class LeakageScale:
    """Leakage Scale.

    Class to compute scale-dependent PSF leakage.

    """

    def __init__(self):
        # Set default parameters
        self.params_default()

    def set_params_from_command_line(self, args):
        """Set Params From Command Line.

        Only use when calling using python from command line.
        Does not work from ipython or jupyter.

        """
        # Read command line options
        options = parse_options(
            self._params,
            self._short_options,
            self._types,
            self._help_strings,
        )

        # Update parameter values from options
        for key in vars(options):
            self._params[key] = getattr(options, key)

        # del options ?
        del options

        # Save calling command
        logging.log_command(args)

    def params_default(self):
        """Params Default.

        Set default parameter values.

        """
        self._params = {
            "input_path_shear": None,
            "e1_col": "e1",
            "e2_col": "e2",
            "w_col": None,
            "input_path_PSF": None,
            "hdu_psf": 1,
            "ra_star_col": "RA",
            "dec_star_col": "Dec",
            "e1_PSF_star_col": "E1_PSF_HSM",
            "e2_PSF_star_col": "E2_PSF_HSM",
            "dndz_path": None,
            "output_dir": ".",
            "close_pair_tolerance": None,
            "close_pair_mode": None,
            "cut": None,
            "theta_min_amin": 1,
            "theta_max_amin": 300,
            "n_theta": 20,
            "leakage_alpha_ylim": [-0.03, 0.1],
            "leakage_xi_sys_ylim": [-4e-5, 5e-5],
            "leakage_xi_sys_log_ylim": [2e-13, 5e-5],
        }

        self._short_options = {
            "input_path_shear": "-i",
            "input_path_PSF": "-I",
            "output_dir": "-o",
            "shapes": "-s",
            "close_pair_tolerance": "-t",
            "close_pair_mode": "-m",
        }

        self._types = {
            "hdu_psf": "int",
            "theta_min_amin": "float",
            "theta_max_amin": "float",
            "n_theta": "int",
        }

        self._help_strings = {
            "input_path_shear": "input path of the shear catalogue",
            "e1_col": "e1 column name in galaxy catalogue, default={}",
            "e2_col": "e2 column name in galaxy catalogue, default={}",
            "w_col": "weight column name in galaxy catalogue, default={}",
            "input_path_PSF": "input path of the PSF catalogue",
            "hdu_PSF": "HDU number of PSF catalogue, default={}",
            "ra_star_col": (
                "right ascension column name in star catalogue, default={}"
            ),
            "dec_star_col": (
                "declination column name in star catalogue, default={}"
            ),
            "e1_PSF_star_col": (
                "e1 PSF column name in star catalogue, default={}"
            ),
            "e2_PSF_star_col": (
                "e2 PSF column name in star catalogue, default={}"
            ),
            "dndz_path": (
                "path to galaxy redshift distribution file, for xi_sys ratio"
            ),
            "output_dir": "output_directory, default={}",
            "close_pair_tolerance": (
                "tolerance angle for close objects in star catalogue,"
                + " default={}"
            ),
            "close_pair_mode": (
                "mode for close objects in star catalogue, allowed are"
                + f" 'remove', 'average'"
            ),
            "cut": (
                "list of criteria (white-space separated, do not use '_')"
                + f" to cut data, e.g. 'w>0_mask!=0'"
            ),
            "theta_min_amin": "mininum angular scale [arcmin], default={}",
            "theta_max_amin": "maximum angular scale [arcmin], default={}",
            "n_theta": "number of angular scales on input, default={}",
        }

    def check_params(self):
        """Check Params.

        Check whether parameter values are valid.

        Raises
        ------
        ValueError
            if a parameter value is not valid

        """
        if not self._params["input_path_shear"]:
            raise ValueError("No input shear catalogue given")
        if not self._params["input_path_PSF"]:
            raise ValueError("No input star/PSF catalogue given")
        if not self._params["dndz_path"]:
            raise ValueError("No input n(z) file given")

        if "verbose" not in self._params:
            self._params["verbose"] = False

    def read_data(self):
        """Read Data.

        Read input galaxy and PSF catalogues.

        """
        # Read input shear
        dat_shear = self.read_shear_cat()

        # Apply cuts to galaxy catalogue if required
        dat_shear = leakage.cut_data(
            dat_shear, self._params["cut"], self._params["verbose"]
        )

        # Read star catalogue
        dat_PSF = leakage.open_fits_or_npy(
            self._params["input_path_PSF"],
            hdu_no=self._params["hdu_psf"],
        )

        # Deal with close objects in PSF catalogue (= stars on same position
        # from different exposures)
        dat_PSF = self.handle_close_objects(dat_PSF)

        # Set instance variables
        self.dat_shear = dat_shear
        self.dat_PSF = dat_PSF

    def prepare_output(self):
        """Prepare Output.

        Prepare output directory and stats file.

        """
        if not os.path.exists(self._params["output_dir"]):
            os.mkdir(self._params["output_dir"])
        self._stats_file = leakage.open_stats_file(
            self._params["output_dir"], "stats_file_leakage.txt"
        )

        for key in self._params:
            leakage.print_stats(
                f"{key}: {self._params[key]}",
                self._stats_file,
                False
            )

    def run(self):
        """Run.

        Main processing of scale-dependent leakage.

        """
        # Check parameter validity
        self.check_params()

        # Prepare output
        self.prepare_output()

        # Read input data
        self.read_data()

        # compute auto- and cross-correlation functions including alpha
        self.compute_corr_gp_pp_alpha()

        # alpha leakage
        self.do_alpha()

        # compute auto- and cross-correlation functions including alpha
        self.compute_corr_gp_pp_alpha_matrix()

        # alpha matrix leakage
        self.do_alpha_matrix()

        # xi_sys function
        self.do_xi_sys()

    def read_shear_cat(self):
        """Read Shear Cat.

        Read shear catalogue.

        """
        in_path = self._params["input_path_shear"]
        _, file_extension = os.path.splitext(in_path)
        if file_extension == ".parquet":
            df = pd.read_parquet(in_path, engine="pyarrow")
            sep_array = df["Separation"].to_numpy()
            idx = np.argwhere(np.isfinite(sep_array))
            dat_shear = {}
            for col in df:
                dat_shear[col] = df[col].to_numpy()[idx].flatten()
        else:
            hdu_list = fits.open(in_path)
            dat_shear = hdu_list[1].data
        n_shear = len(dat_shear)
        leakage.print_stats(
            f"{n_shear} galaxies found in shear catalogue",
            self._stats_file,
            verbose=self._params["verbose"],
        )

        return dat_shear

    def handle_close_objects(self, dat_PSF):
        """Handle Close Objects.

        Deal with close objects in PSF catalogue.

        Parameters
        ----------
        dat_PSF : FITS.record
            input PSF data

        Returns
        -------
        FITS.record
            processed PSF data

        """
        if not self._params["close_pair_tolerance"]:
            return dat_PSF

        n_star = len(dat_PSF)

        tolerance_angle = coords.Angle(self._params["close_pair_tolerance"])

        leakage.print_stats(
            f"close object distance = {tolerance_angle}",
            self._stats_file,
            verbose=self._params["verbose"],
        )

        # Create SkyCoord object from star positions
        coordinates = coords.SkyCoord(
            ra=dat_PSF[self._params["ra_star_col"]],
            dec=dat_PSF[self._params["dec_star_col"]],
            unit="deg",
        )

        # Search PSF catalogue in itself around tolerance angle
        indices1, indices2, d2d, d3d = coordinates.search_around_sky(
            coordinates, tolerance_angle
        )

        # Count multiplicity of indices = number of matches of search
        count = np.bincount(indices1)
        dat_PSF_proc = {}

        # Copy unique objects (multiplicity of unity)
        for col in dat_PSF.dtype.names:
            dat_PSF_proc[col] = dat_PSF[col][count == 1]
        n_non_close = len(dat_PSF_proc[self._params["ra_star_col"]])
        leakage.print_stats(
            f"found {n_non_close}/{n_star} = {n_non_close / n_star:.1%} "
            + "non-close objects",
            self._stats_file,
            verbose=self._params["verbose"],
        )

        # Deal with repeated objects (multiplicity > 1)
        multiples = count != 1
        if not multiples.any():
            # No multiples found -> no action
            leakage.print_stats(
                "no close objects found",
                self._stats_file,
                verbose=self._params["verbose"],
            )

        else:
            # Get index list of multiple objects
            idx_mult = np.where(multiples)[0]
            if self._params["mode"] == "average":
                # Initialise additional data vector
                dat_PSF_mult = {}
                for col in dat_PSF.dtype.names:
                    dat_PSF_mult[col] = []

                done = np.array([])
                n_avg_rem = 0

                # Loop over repeated indices
                for idx in idx_mult:
                    # If already used: ignore this index
                    if idx in done:
                        continue

                    # Get indices in data index list corresponding to
                    # this multiple index
                    w = np.where(indices1 == idx)[0]

                    # Get indices in data
                    ww = indices2[w]

                    # Append mean to additional data vector
                    for col in dat_PSF.dtype.names:
                        mean = np.mean(dat_PSF[col][ww])
                        dat_PSF_mult[col].append(mean)

                    # Register indixes to avoid repetition
                    done = np.append(done, ww)
                    n_avg_rem += len(ww) - 1

                n_avg = len(dat_PSF_mult[ra_star_col])
                leakage.print_stats(
                    f"adding {n_avg}/{n_star} = {n_avg / n_star:.1%} "
                    + "averaged objects",
                    self._stats_file,
                    verbose=self._params["verbose"],
                )

                for col in dat_PSF.dtype.names:
                    dat_PSF_proc[col] = np.append(
                        dat_PSF_proc[col], dat_PSF_mult[col]
                    )
            elif mode == "remove":
                n_rem = len(idx_mult)
                leakage.print_stats(
                    f"removing {n_rem}/{n_star} = {n_rem / n_star:.1%} "
                    + "close objects",
                    self._stats_file,
                    verbose=self._params["verbose"],
                )

        # Test
        coordinates_proc = coords.SkyCoord(
            ra=dat_PSF_proc[self._params["ra_star_col"]],
            dec=dat_PSF_proc[self._params["dec_star_col"]],
            unit="deg",
        )
        idx, d2d, d3d = coords.match_coordinates_sky(
            coordinates_proc, coordinates_proc, nthneighbor=2
        )
        non_close = (d2d > tolerance_angle).all()
        leakage.print_stats(
            f"Check: all remaining distances > {tolerance_angle}? {non_close}",
            self._stats_file,
            verbose=self._params["verbose"],
        )
        if mode == "average":
            leakage.print_stats(
                f"Check: n_non_close + n_avg + n_avg_rem = n_star? "
                + f"{n_non_close} + {n_avg} + {n_avg_rem} = "
                + f"{n_non_close + n_avg + n_avg_rem} ({n_star})",
                self._stats_file,
                verbose=self._params["verbose"],
            )
        elif mode == "remove":
            leakage.print_stats(
                f"Check: n_non_close + n_rem = n_star? {n_non_close} "
                + f"+ {n_rem} = {n_non_close + n_rem} ({n_star})",
                self._stats_file,
                verbose=self._params["verbose"],
            )

        n_in = len(dat_PSF[self._params["ra_star_col"]])
        n_out = len(dat_PSF_proc[self._params["dec_star_col"]])

        if n_in == n_out:
            leakage.print_stats(
                f"keeping all {n_out} stars",
                self._stats_file,
                verbose=self._params["verbose"],
            )
        else:
            leakage.print_stats(
                f"keeping {n_out}/{n_in} = {n_out/n_in:.1%} stars",
                self._stats_file,
                verbose=self._params["verbose"],
            )

        return dat_PSF_proc

    def get_cat_fields(self, cat_type):
        """Get Cat Fields.

        Get catalogue fields for correlation.

        Parameters
        ----------
        cat_type : str
            catalogue type, allowed are "gal" and "star"

        Returns
        -------
        list
            ra
        list
            dec
        list
            e1
        list
            e2
        list
            weights; `None` if cat_type is "star"

        """
        if cat_type == "gal":
            ra = self.dat_shear["RA"]
            dec = self.dat_shear["Dec"]
            e1 = self.dat_shear[self._params["e1_col"]]
            e2 = self.dat_shear[self._params["e2_col"]]
            if self._params["w_col"] is not None:
                weights = self.dat_shear[self._params["w_col"]]
            else:
                weights = np.ones_like(ra)
        elif cat_type == "star":
            ra = self.dat_PSF[self._params["ra_star_col"]]
            dec = self.dat_PSF[self._params["dec_star_col"]]
            e1 = self.dat_PSF[self._params["e1_PSF_star_col"]]
            e2 = self.dat_PSF[self._params["e2_PSF_star_col"]]
            weights = None

        return ra, dec, e1, e2, weights

    def compute_corr_gp_pp_alpha(self, output_base_path=None):
        """Compute Corr GP PP Alpha.

        Compute and plot scale-dependent PSF leakage functions.

        Parameters
        ----------
        out_path : str, optional
                output file path; default is ``None`` (no file written)

        """
        ra, dec, e1_gal, e2_gal, weights = self.get_cat_fields("gal")
        ra_star, dec_star, e1_star, e2_star, _ = self.get_cat_fields("star")

        # Correlation functions
        r_corr_gp, r_corr_pp = corr.correlation_ab_bb(
            ra,
            dec,
            e1_gal,
            e2_gal,
            weights,
            ra_star,
            dec_star,
            e1_star,
            e2_star,
            theta_min_amin=self._params["theta_min_amin"],
            theta_max_amin=self._params["theta_max_amin"],
            n_theta=self._params["n_theta"],
            output_base_path=output_base_path,
        )

        # Check consistency of angular scales
        corr.check_consistency_scales(r_corr_gp, r_corr_pp)

        # Set instance variables
        self.r_corr_gp = r_corr_gp
        self.r_corr_pp = r_corr_pp

    def compute_corr_gp_pp_alpha_matrix(self):
        """Compute Corr GP PP Alpha Matrix.

        Compute and plot scale-dependent PSF leakage matrix.

        """
        ra, dec, e1_gal, e2_gal, weights = self.get_cat_fields("gal")
        ra_star, dec_star, e1_star, e2_star, _ = self.get_cat_fields("star")

        # Correlation functions
        r_corr_gp_m, r_corr_pp_m = corr.correlation_ab_bb_matrix(
            ra,
            dec,
            e1_gal,
            e2_gal,
            weights,
            ra_star,
            dec_star,
            e1_star,
            e2_star,
            theta_min_amin=self._params["theta_min_amin"],
            theta_max_amin=self._params["theta_max_amin"],
            n_theta=self._params["n_theta"],
        )

        # Check consistency of angular scales
        for idx in (0, 1):
            for jdx in (0, 1):
                corr.check_consistency_scales(
                    r_corr_gp_m[idx][jdx],
                    r_corr_pp_m[idx][jdx],
                )
                if idx != 0 and jdx != 0:
                    corr.check_consistency_scales(
                        r_corr_gp_m[0][0],
                        r_corr_gp_m[idx][jdx],
                    )
                    corr.check_consistency_scales(
                        r_corr_pp_m[0][0],
                        r_corr_pp_m[idx][jdx],
                    )

        self.r_corr_gp_m = r_corr_gp_m
        self.r_corr_pp_m = r_corr_pp_m

    def compute_alpha_mean(self):
        """Compute Alpha Mean.

        Compute weighted mean of the leakage function alpha.

        """
        self.alpha_leak_mean = calc.transform_nan(
            np.average(self.alpha_leak, weights=1 / self.sig_alpha_leak**2)
        )
        leakage.print_stats(
            f"Weighted average alpha" + f" = {self.alpha_leak_mean:.3g}",
            self._stats_file,
            verbose=self._params["verbose"],
        )

    def compute_xi_sys(self):
        """Compute Xi Sys.

        Compute galaxy - PSF systematics correlation function.

        """
        C_sys_p = self.r_corr_gp.xip**2 / self.r_corr_pp.xip
        C_sys_m = self.r_corr_gp.xim**2 / self.r_corr_pp.xim

        term_gp = (2 / self.r_corr_gp.xip) ** 2 * self.r_corr_gp.varxip
        term_pp = (1 / self.r_corr_pp.xip) ** 2 * self.r_corr_pp.varxip
        C_sys_std_p = np.abs(C_sys_p) * np.sqrt(term_gp + term_pp)

        term_gp = (2 / self.r_corr_gp.xim) ** 2 * self.r_corr_gp.varxim
        term_pp = (1 / self.r_corr_pp.xim) ** 2 * self.r_corr_pp.varxim
        C_sys_std_m = np.abs(C_sys_m) * np.sqrt(term_gp + term_pp)

        self.C_sys_p = C_sys_p
        self.C_sys_m = C_sys_m
        self.C_sys_std_p = C_sys_std_p
        self.C_sys_std_m = C_sys_std_m

    def plot_alpha_leakage(self, close_fig=True):
        """Plot Alpha Leakage.

        Plot scale-dependent leakage function alpha(theta)

        Parameters
        -----------
        close_fig : bool, optional
            closes figure if ``True``; set this parameter to ``False`` for
            notebook display; default is ``True``

        """
        theta = [self.r_corr_gp.meanr]
        alpha_theta = [self.alpha_leak]
        yerr = [self.sig_alpha_leak]
        xlabel = r"$\theta$ [arcmin]"
        ylabel = r"$\alpha(\theta)$"
        title = ""
        out_path = f"{self._params['output_dir']}" + f"/alpha_leakage.png"
        xlim = [self._params["theta_min_amin"], self._params["theta_max_amin"]]
        ylim = self._params["leakage_alpha_ylim"]
        plots.plot_data_1d(
            theta,
            alpha_theta,
            yerr,
            title,
            xlabel,
            ylabel,
            out_path,
            xlog=True,
            xlim=xlim,
            ylim=ylim,
            close_fig=close_fig,
        )

    def plot_alpha_leakage_matrix(self):
        """Plot Alpha Leakage Matrix.

        Plot scale-dependent leakage matrix alpha.

        """
        theta = []
        alpha_theta = []
        labels = []
        for idx in (0, 1):
            for jdx in (0, 1):
                theta.append(self.r_corr_gp_m[idx][jdx].meanr)
                alpha_theta.append(self.alpha_leak_m[idx][jdx])
                labels.append(rf"$\alpha_{{{idx+1}{jdx+1}}}$")
        yerr = [np.nan] * 4
        xlabel = r"$\theta$ [arcmin]"
        ylabel = r"$\alpha_{ij}(\theta)$"
        title = ""
        out_path = f"{self._params['output_dir']}/alpha_leakage_matrix.png"
        xlim = [self._params["theta_min_amin"], self._params["theta_max_amin"]]
        ylim = self._params["leakage_alpha_ylim"]
        plots.plot_data_1d(
            theta,
            alpha_theta,
            yerr,
            title,
            xlabel,
            ylabel,
            out_path,
            xlog=True,
            xlim=xlim,
            ylim=ylim,
            labels=labels,
        )

        theta = [self.r_corr_gp_m[0][0].meanr]
        alpha_theta = [self.alpha_leak_m[0][0] + self.alpha_leak_m[1][1]]
        labels = [rf"$\alpha_{{{1}{1}}} + \alpha_{{{2}{2}}}$"]
        yerr = [np.nan] * 1
        xlabel = r"$\theta$ [arcmin]"
        ylabel = r"$\alpha_{ij}(\theta)$"
        title = ""
        out_path = f"{self._params['output_dir']}/alpha_leakage_matrix_tr.png"
        xlim = [self._params["theta_min_amin"], self._params["theta_max_amin"]]
        ylim = self._params["leakage_alpha_ylim"]
        plots.plot_data_1d(
            theta,
            alpha_theta,
            yerr,
            title,
            xlabel,
            ylabel,
            out_path,
            xlog=True,
            xlim=xlim,
            ylim=ylim,
            labels=labels,
        )

    def plot_xi_sys(self, close_fig=True):
        """Plot Xi Sys.

        Plot galaxy - PSF systematics correlation function.

        Parameters
        -----------
        close_fig : bool, optional
            closes figure if ``True``; set this parameter to ``False`` for
            notebook display; default is ``True``

        """
        labels = ["$\\xi^{\\rm sys}_+$", "$\\xi^{\\rm sys}_-$"]

        title = "Cross-correlation leakage"
        xlabel = "$\\theta$ [arcmin]"
        ylabel = "Correlation function"

        theta = [self.r_corr_gp.meanr] * 2
        xi = [self.C_sys_p, self.C_sys_m]
        yerr = [self.C_sys_std_p, self.C_sys_std_m]

        comp_arr = [0, 1]
        symb_arr = ["+", "-"]
        for comp, symb in zip(comp_arr, symb_arr):
            mean = np.mean(np.abs(xi[comp]))
            msg = f"<|xi_sys_{symb}|> = {mean}"
            leakage.print_stats(
                msg, self._stats_file, verbose=self._params["verbose"]
            )

        ylim = self._params["leakage_xi_sys_ylim"]
        out_path = f"{self._params['output_dir']}/xi_sys.pdf"
        plots.plot_data_1d(
            theta,
            xi,
            yerr,
            title,
            xlabel,
            ylabel,
            out_path,
            xlog=True,
            ylim=ylim,
            labels=labels,
            close_fig=close_fig,
        )

        ylim = self._params["leakage_xi_sys_log_ylim"]
        out_path = f"{self._params['output_dir']}/xi_sys_log.pdf"
        plots.plot_data_1d(
            theta,
            xi,
            yerr,
            title,
            xlabel,
            ylabel,
            out_path,
            xlog=True,
            ylog=True,
            ylim=ylim,
            labels=labels,
            close_fig=close_fig,
        )

    def plot_xi_sys_ratio(self, xi_p_theo, xi_m_theo, close_fig=True):
        """Plot Xi Sys Ratio.

        Plot xi_sys relative to theoretical model of cosmological
        xi_pm.

        Parameters
        ----------
        xi_p_theo : list
            theoretical model of xi+
        xi_m_theo : list
            theoretical model of xi-
        close_fig : bool, optional
            closes figure if ``True``; set this parameter to ``False`` for
            notebook display; default is ``True``

        """
        labels = [
            "$\\xi^{\\rm sys}_+ / \\xi_+$",
            "$\\xi^{\\rm sys}_- / \\xi_-$",
        ]

        title = "Cross-correlation leakage ratio"
        xlabel = "$\\theta$ [arcmin]"
        ylabel = "Correlation function ratio"

        theta = [self.r_corr_gp.meanr] * 2
        xi = [self.C_sys_p / xi_p_theo, self.C_sys_m / xi_m_theo]
        yerr = [
            self.C_sys_std_p / np.abs(xi_p_theo),
            self.C_sys_std_m / np.abs(xi_m_theo),
        ]

        comp_arr = [0, 1]
        symb_arr = ["+", "-"]
        for comp, symb in zip(comp_arr, symb_arr):
            mean = np.mean(np.abs(xi[comp]))
            msg = f"<|xi_sys_{symb}| / xi_{symb}> = {mean}"
            leakage.print_stats(
                msg, self._stats_file, verbose=self._params["verbose"]
            )

        out_path = f"{self._params['output_dir']}" + f"/xi_sys_ratio.pdf"

        ylim = [0, 0.5]

        plots.plot_data_1d(
            theta,
            xi,
            yerr,
            title,
            xlabel,
            ylabel,
            out_path,
            xlog=True,
            ylim=ylim,
            labels=labels,
            close_fig=close_fig,
        )

    def do_alpha(self, fast=False):
        """Do Alpha.

        Compute, plot, and save alpha leakage function.

        Parameters
        ----------
        fast: bool, optional
            omits (time-consuming) calculation of mean ellipticity and neglects
            those small terms if True; default is ``False``

        """
        # Get input catalogues for averages
        _, _, e1_gal, e2_gal, weights = self.get_cat_fields("gal")
        _, _, e1_star, e2_star, _ = self.get_cat_fields("star")

        # Compute alpha leakage function
        self.alpha_leak, self.sig_alpha_leak = corr.alpha(
            self.r_corr_gp,
            self.r_corr_pp,
            e1_gal,
            e2_gal,
            weights,
            e1_star,
            e2_star,
            fast=fast,
        )
        self.compute_alpha_mean()

        # Plot
        self.plot_alpha_leakage()

        # Write to disk
        self.save_alpha()

    def alpha_matrix(self):
        """Alpha Matrix.

        Compute alpha leakage matrix.

        """
        _, _, e1_gal, e2_gal, weights = self.get_cat_fields("gal")
        _, _, e1_star, e2_star, _ = self.get_cat_fields("star")

        # <e^g>
        e_g = np.matrix(
            [
                np.average(e1_gal, weights=weights),
                np.average(e2_gal, weights=weights),
            ]
        )

        # <e^p>
        e_p = np.matrix(
            [
                np.mean(e1_star),
                np.mean(e2_star),
            ]
        )

        n_theta = self._params["n_theta"]

        # Set correlation function matrices
        self.xi_gp_m = np.zeros((2, 2, n_theta))
        self.xi_pp_m = np.zeros((2, 2, n_theta))
        for idx in (0, 1):
            for jdx in (0, 1):
                self.xi_gp_m[idx][jdx] = self.r_corr_gp_m[idx][jdx].xip
                self.xi_pp_m[idx][jdx] = self.r_corr_pp_m[idx][jdx].xip

        # Set centered correlation function matrices
        self.Xi_gp_m = np.zeros((2, 2, n_theta))
        self.Xi_pp_m = np.zeros((2, 2, n_theta))
        for ndx in range(n_theta):
            self.Xi_gp_m[:, :, ndx] = self.xi_gp_m[:, :, ndx] - np.dot(
                e_g.transpose(), e_p
            )
            self.Xi_pp_m[:, :, ndx] = self.xi_pp_m[:, :, ndx] - np.dot(
                e_p.transpose(), e_p
            )

        # Standard deviations
        self.xi_std_gp_m = np.zeros((2, 2, n_theta))
        self.xi_std_pp_m = np.zeros((2, 2, n_theta))
        for idx in (0, 1):
            for jdx in (0, 1):
                self.xi_std_gp_m[idx][jdx] = np.sqrt(self.r_corr_gp_m[idx][jdx].varxip)
                self.xi_std_pp_m[idx][jdx] = np.sqrt(self.r_corr_pp_m[idx][jdx].varxip)

        # TODO: include <e><e>

        # Compute inverse for PSF auto-correlation matrices
        self.xi_pp_m_inv = np.zeros((2, 2, n_theta))
        for ndx in range(n_theta):
            self.xi_pp_m_inv[:, :, ndx] = np.linalg.inv(
                self.xi_pp_m[:, :, ndx]
            )

        self.Xi_pp_m_inv = np.zeros((2, 2, n_theta))
        for ndx in range(n_theta):
            self.Xi_pp_m_inv[:, :, ndx] = np.linalg.inv(
                self.Xi_pp_m[:, :, ndx]
            )

        self.alpha_leak_m = np.zeros((2, 2, n_theta))
        for ndx in range(n_theta):
            self.alpha_leak_m[:, :, ndx] = np.dot(
                self.Xi_gp_m[:, :, ndx], self.Xi_pp_m_inv[:, :, ndx]
            )

        # TODO: error on alppha_leak_m

    def do_alpha_matrix(self):
        """Do Alpha Matrix.

        Compute, plot, and save alpha leakage matrix.

        """
        # Compute
        self.alpha_matrix()

        # Plot
        self.plot_alpha_leakage_matrix()

        # Write to disk
        self.save_alpha_matrix()

    def do_xi_sys(self):
        """Do Xi Sys.

        Compute, plot, and save xi_sys function.

        """
        # Compute xi_sys
        self.compute_xi_sys()

        # Compute theoretical model for the 2PCF

        # Treecorr output scales are in arc minutes
        theta = self.r_corr_gp.meanr * units.arcmin
        xi_p_theo, xi_m_theo = get_theo_xi(theta, self._params["dndz_path"])

        # Plot
        self.plot_xi_sys()
        self.plot_xi_sys_ratio(xi_p_theo, xi_m_theo)

        # Write to disk
        save_xi_sys(
            self.r_corr_gp.meanr,
            self.C_sys_p,
            self.C_sys_m,
            self.C_sys_std_p,
            self.C_sys_std_m,
            xi_p_theo,
            xi_m_theo,
            self._params["output_dir"],
        )

    def save_r_corr_ab(self):
        """Save R Corr AB.

        Save correlation function.

        """

    def save_alpha(self):
        """Save Alpha.

        Save scale-dependent alpha.

        """
        cols = [self.r_corr_gp.meanr, self.alpha_leak, self.sig_alpha_leak]
        names = ["# theta[arcmin]", "alpha", "sig_alpha"]
        fname = f"{self._params['output_dir']}/alpha_leakage.txt"
        cs_cat.write_ascii_table_file(cols, names, fname)

    def save_alpha_matrix(self):
        """Save Alpha Matrix.

        Save scale-dependent alpha matrix.

        """
        cols = [self.r_corr_gp_m[0][0].meanr]
        names = ["# theta[arcmin]"]
        for idx in (0, 1):
            for jdx in (0, 1):
                cols.append(self.alpha_leak_m[idx][jdx])
                names.append(rf"alpha_{{{idx+1}{jdx+1}}}")
        fname = f"{self._params['output_dir']}/alpha_leakage_matrix.txt"
        cs_cat.write_ascii_table_file(cols, names, fname)


def run_leakage_scale(*args):
    """Run Leakage Scale.

    Run scale-dependent PSF leakage as python script from command line.

    """
    # Create object for scale-dependent leakage calculations
    obj = LeakageScale()

    obj.set_params_from_command_line(args)

    obj.run()<|MERGE_RESOLUTION|>--- conflicted
+++ resolved
@@ -106,8 +106,6 @@
 
     return xi_p, xi_m
 
-
-<<<<<<< HEAD
 # MKDEBUG TODO: make class function
 def save_alpha(theta, alpha_leak, sig_alpha_leak, sh, output_dir):
     """Save Alpha.
@@ -133,9 +131,7 @@
     fname = f"{output_dir}/alpha_leakage_{sh}.txt"
     write_ascii_table_file(cols, names, fname)
 
-
-=======
->>>>>>> 8d19c871
+    
 def save_xi_sys(
     theta,
     xi_sys_p,
@@ -188,13 +184,9 @@
         "xi_+_theo",
         "xi_-_theo",
     ]
-<<<<<<< HEAD
-    fname = f"{output_dir}/xi_sys_{sh}.txt"
-    write_ascii_table_file(cols, names, fname)
-=======
+
     fname = f"{output_dir}/xi_sys.txt"
     cs_cat.write_ascii_table_file(cols, names, fname)
->>>>>>> 8d19c871
 
 
 class LeakageScale:
