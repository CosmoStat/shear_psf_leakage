--- conflicted
+++ resolved
@@ -325,13 +325,8 @@
                 g2 -= g2.mean()
 
         return ra, dec, g1, g2, weights
-<<<<<<< HEAD
-
-    def build_catalog(self, cat_type, key, npatch=None, square_size=False, mask=False):
-=======
     
     def build_catalog(self, cat_type, key, npatch=None, patch_centers=None, square_size=False, mask=False):
->>>>>>> aec3d67d
         """
         build_catalogue
 
@@ -736,10 +731,6 @@
 
             if self.verbose:
                 print("Building catalog...")
-<<<<<<< HEAD
-
-            self.catalogs.build_catalog(cat_type='gal', key='gal_'+catalog_id)
-=======
             
             try:
                 patch_centers = self.catalogs.catalogs_dict['psf_'+catalog_id].patch_centers
@@ -747,7 +738,6 @@
                 print("Warning, you should build psf catalog before galaxy catalog.")
                 patch_centers = None
             self.catalogs.build_catalog(cat_type='gal', key='gal_'+catalog_id, patch_centers=patch_centers)
->>>>>>> aec3d67d
 
         if self.verbose:
             print("Catalogs successfully built...")
