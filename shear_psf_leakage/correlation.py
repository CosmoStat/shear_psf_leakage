"""CORRELATION.

:Name: correlation.py

:Description: This script contains methods to deal with
    auto- and cross-correlations.

:Author: Martin Kilbinger <martin.kilbinger@cea.fr>
         Axel Guinot

"""

import numpy as np

<<<<<<< HEAD
=======

from shear_psf_leakage import leakage

>>>>>>> f6064731
import treecorr

from . import leakage


def func_bias_lin_1d(params, x_data):
    """Func Bias Lin 1D.

    Function for linear 1D bias model.

    Parameters
    ----------
    params : lmfit.Parameters
        fit parameters
    x_data : numpy.array
        x-values of the data

    Returns
    -------
    numpy.array
        y-values of the model

    """
    m = params["m"].value
    c = params["c"].value

    y_model = m * x_data + c

    return y_model


def loss_bias_lin_1d(params, x_data, y_data, err):
    """Loss Bias Lin 1D.

    Loss function for linear 1D model

    Parameters
    ----------
    params : lmfit.Parameters
        fit parameters
    x_data : numpy.array
        x-values of the data
    y_data : numpy.array
        y-values of the data
    err : numpy.array
        error values of the data

    Returns
    -------
    numpy.array
        residuals

    """
    y_model = func_bias_lin_1d(params, x_data)
    residuals = (y_model - y_data) / err
    return residuals


<<<<<<< HEAD
def func_bias_2d_full(params, x1, x2, order="lin", mix=False):
    """Func Bias 2D Full.

    Function of 2D bias model evaluated on full 2D grid.

    Parameters
    ----------
    params : lmfit.Parameters
        fit parameters
    x1 : list of float
        first component of x-values
    x2 : list of float
        second component of x-values
    order : str, optional
        order of fit, default is 'lin'
    mix : bool, optional
        mixing between components, default is `False`

    Returns
    -------
    2D np.array of float
        first component the 2D model y1(x1, x2) on the (x1, x2)-grid
    2D np.array of float
        second component the 2D model, y2(x1, x2) on the (x1, x2)-grid

    """
    len1 = len(x1)
    len2 = len(x2)

    # Initialise both components y1, y2 as 2D arrays
    y1 = np.zeros(shape=(len1, len2))
    y2 = np.zeros(shape=(len1, len2))

    # Create 2D mesh for input x1, x2 values
    v1, v2 = np.meshgrid(x1, x2, indexing="ij")

    # Compute both components y1, y2 over the meash
    y1, y2 = corr.func_bias_2d(params, v1, v2, order=order, mix=mix)

    return y1, y2


=======
>>>>>>> f6064731
def loss_bias_2d(params, x_data, y_data, err, order, mix):
    """Loss Bias 2D.

    Loss function for 2D model

    Parameters
    ----------
    params : lmfit.Parameters
        fit parameters
    x_data : numpy.array
        two-component x-values of the data
    y_data : numpy.array
        two-component y-values of the data
    err : numpy.array
        error values of the data, assumed the same for both components
    order : str
        order of fit
    mix : bool
        mixing of components if True

    Raises
    ------
    IndexError :
        if input arrays x1_data and x2_data have different lenght

    Returns
    -------
    numpy.array
        residuals

    """
    # Get x and y values of the input data
    x1_data = x_data[0]
    x2_data = x_data[1]
    y1_data = y_data[0]
    y2_data = y_data[1]

    if len(x1_data) != len(x2_data):
        raise IndexError("Length of both data components has to be equal")

    # Get model 1D y1 and y2 components
    y1_model, y2_model = leakage.func_bias_2d(
<<<<<<< HEAD
        params,
        x1_data,
        x2_data,
        order=order,
        mix=mix,
=======
        params, x1_data, x2_data, order=order, mix=mix
>>>>>>> f6064731
    )

    # Compute residuals between data and model
    res1 = (y1_model - y1_data) / err
    res2 = (y2_model - y2_data) / err

    # Concatenate both components
    residuals = np.concatenate([res1, res2])

    return residuals


def print_fit_report(res, file=None):
    """Print Fit Report.

    Print report of minimizing result.

    Parameters
    ----------
    res : class lmfit.MinimizerResult
        results of the minization
    file : filehandler, optional
        output to file; if `None` (default) output to `stdout`

    """
    # chi^2
    print(f"chi^2 = {res.chisqr}", file=file)

    # Reduced chi^2
    print(f"reduced chi^2 = {res.redchi}", file=file)

    # Akaike Information Criterium
    print(f"aic = {res.aic}", file=file)

    # Bayesian Information Criterium
    print(f"bic = {res.bic}", file=file)


def param_order2spin(p_dp, order, mix):
    """Param Order 2 Spin.

    Transform parameter from natural to spin coefficients.

    Parameters
    ----------
    p_dp : dict
        Parameter natural coefficients
    order : str
        expansion order, one of 'linear', 'quad'
    mix : bool
        ellipticity components are mixed if ``True``

    Returns
    -------
    dict :
        Parameter spin coefficients

    """
    s_ds = {}

    s_ds["x0"] = 0.5 * (p_dp["a11"] + p_dp["a22"])

    if order == "quad" and mix:
        s_ds["x2"] = 0.5 * (p_dp["q111"] + p_dp["q122"])
        s_ds["y2"] = 0.5 * (p_dp["q211"] - p_dp["q222"])
        s_ds["x-2"] = 0.25 * (p_dp["q111"] - p_dp["q122"] + p_dp["q212"])
        s_ds["y-2"] = 0.25 * (p_dp["q211"] - p_dp["q222"] - p_dp["q112"])

    s_ds["x4"] = 0.5 * (p_dp["a11"] - p_dp["a22"])

    if mix:
        s_ds["y4"] = p_dp["a12"]

    if order == "quad" and mix:
        s_ds["x6"] = 0.25 * (p_dp["q111"] - p_dp["q122"] - p_dp["q212"])
        s_ds["y6"] = 0.25 * (p_dp["q211"] - p_dp["q222"] + p_dp["q112"])

    return s_ds


def xi_star_gal_tc(
    ra_gal,
    dec_gal,
    e1_gal,
    e2_gal,
    w_gal,
    ra_star,
    dec_star,
    e1_star,
    e2_star,
    w_star=None,
    theta_min_amin=2,
    theta_max_amin=200,
    n_theta=20,
):
    """Xi star gal tc.

    Cross-correlation between galaxy and star ellipticities.

    """
    unit = "degrees"

    cat_gal = treecorr.Catalog(
        ra=ra_gal,
        dec=dec_gal,
        g1=e1_gal,
        g2=e2_gal,
        w=w_gal,
        ra_units=unit,
        dec_units=unit,
    )
    cat_star = treecorr.Catalog(
        ra=ra_star,
        dec=dec_star,
        g1=e1_star,
        g2=e2_star,
        w=w_star,
        ra_units=unit,
        dec_units=unit,
    )

    TreeCorrConfig = {
        "ra_units": unit,
        "dec_units": unit,
        "sep_units": "arcminutes",
        "min_sep": theta_min_amin,
        "max_sep": theta_max_amin,
        "nbins": n_theta,
    }
    ng = treecorr.GGCorrelation(TreeCorrConfig)

    ng.process(cat_gal, cat_star)

    return ng


def correlation_12_22(
    ra_1,
    dec_1,
    e1_1,
    e2_1,
    weights_1,
    ra_2,
    dec_2,
    e1_2,
    e2_2,
    theta_min_amin=2,
    theta_max_amin=200,
    n_theta=20,
):
    """Correlation 12 22.

    Shear correlation functions between two samples 1 and 2.
    Compute xi_12 and xi_22.

    Parameters
    ----------
    ra_1, dec_1 : array of float
        coordinates of sample 1
    e1_1, e2_1 : array of float
        ellipticities of sample 1
    weights_1 : array of float
        weights of sample 1
    ra_2, dec_2 : array of float
        coordinates of sample 2
    e1_2, e2_2 : array of float
        ellipticities of sample 2
    theta_min_amin : float, optional
        minimum angular scale in arcmin, default is 2
    theta_max_amin : float, optional
        maximum angular scale in arcmin, default is 200
    n_theta : int, optional
        number of angular scales, default is 20

    Returns
    -------
    xi_12, xi_22 : correlations
        correlations 12, and 22

    """
    r_corr_12 = xi_star_gal_tc(
        ra_1,
        dec_1,
        e1_1,
        e2_1,
        weights_1,
        ra_2,
        dec_2,
        e1_2,
        e2_2,
        theta_min_amin=theta_min_amin,
        theta_max_amin=theta_max_amin,
        n_theta=n_theta,
    )
    r_corr_22 = xi_star_gal_tc(
        ra_2,
        dec_2,
        e1_2,
        e2_2,
        np.ones_like(ra_2),
        ra_2,
        dec_2,
        e1_2,
        e2_2,
        theta_min_amin=theta_min_amin,
        theta_max_amin=theta_max_amin,
        n_theta=n_theta,
    )

    return r_corr_12, r_corr_22


def alpha(r_corr_gp, r_corr_pp, e1_gal, e2_gal, weights_gal, e1_star, e2_star):
    """Alpha.

    Compute scale-dependent PSF leakage alpha.

    Parameters
    ----------
    r_corr_gp, r_corr_pp : correlations
        correlations galaxy-star, star-star
    e1_gal, e2_gal : array of float
        galaxy ellipticities
    weights_gal : array of float
        galaxy weights
    e1_star, e2_star : array of float
        galaxy ellipticities

    Returns
    -------
    alpha, sig_alpha : float
        mean and std of alpha
    """
    complex_gal = (
        np.average(e1_gal, weights=weights_gal)
        + np.average(e2_gal, weights=weights_gal) * 1j
    )
    complex_psf = np.mean(e1_star) + np.mean(e2_star) * 1j

    alpha_leak = (r_corr_gp.xip - np.real(np.conj(complex_gal) * complex_psf)) / (
        r_corr_pp.xip - np.abs(complex_psf) ** 2
    )
    sig_alpha_leak = np.abs(alpha_leak) * np.sqrt(
        r_corr_gp.varxip / r_corr_gp.xip**2 + r_corr_pp.varxip / r_corr_pp.xip**2
    )

    return alpha_leak, sig_alpha_leak<|MERGE_RESOLUTION|>--- conflicted
+++ resolved
@@ -11,14 +11,6 @@
 """
 
 import numpy as np
-
-<<<<<<< HEAD
-=======
-
-from shear_psf_leakage import leakage
-
->>>>>>> f6064731
-import treecorr
 
 from . import leakage
 
@@ -76,51 +68,7 @@
     return residuals
 
 
-<<<<<<< HEAD
-def func_bias_2d_full(params, x1, x2, order="lin", mix=False):
-    """Func Bias 2D Full.
-
-    Function of 2D bias model evaluated on full 2D grid.
-
-    Parameters
-    ----------
-    params : lmfit.Parameters
-        fit parameters
-    x1 : list of float
-        first component of x-values
-    x2 : list of float
-        second component of x-values
-    order : str, optional
-        order of fit, default is 'lin'
-    mix : bool, optional
-        mixing between components, default is `False`
-
-    Returns
-    -------
-    2D np.array of float
-        first component the 2D model y1(x1, x2) on the (x1, x2)-grid
-    2D np.array of float
-        second component the 2D model, y2(x1, x2) on the (x1, x2)-grid
-
-    """
-    len1 = len(x1)
-    len2 = len(x2)
-
-    # Initialise both components y1, y2 as 2D arrays
-    y1 = np.zeros(shape=(len1, len2))
-    y2 = np.zeros(shape=(len1, len2))
-
-    # Create 2D mesh for input x1, x2 values
-    v1, v2 = np.meshgrid(x1, x2, indexing="ij")
-
-    # Compute both components y1, y2 over the meash
-    y1, y2 = corr.func_bias_2d(params, v1, v2, order=order, mix=mix)
-
-    return y1, y2
-
-
-=======
->>>>>>> f6064731
+
 def loss_bias_2d(params, x_data, y_data, err, order, mix):
     """Loss Bias 2D.
 
@@ -163,15 +111,11 @@
 
     # Get model 1D y1 and y2 components
     y1_model, y2_model = leakage.func_bias_2d(
-<<<<<<< HEAD
         params,
         x1_data,
         x2_data,
         order=order,
         mix=mix,
-=======
-        params, x1_data, x2_data, order=order, mix=mix
->>>>>>> f6064731
     )
 
     # Compute residuals between data and model
