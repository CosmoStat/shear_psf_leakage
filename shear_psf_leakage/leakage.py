--- conflicted
+++ resolved
@@ -956,11 +956,7 @@
         print_stats(
             f"2D fit order={order} mix={mix}:",
             stats_file,
-<<<<<<< HEAD
             verbose=verbose,
-=======
-            verbose=verbose
->>>>>>> 47220f2e
         )
         print_fit_report(res, file=stats_file)
     if verbose:
@@ -982,15 +978,8 @@
             print_stats(
                 f"{spin}={s_ds[spin]:.3ugP}",
                 stats_file,
-<<<<<<< HEAD
                 verbose=verbose,
             )
-
-    # MKDEBUG TODO: Put plot stuff in diff function
-=======
-                verbose=verbose
-            )
->>>>>>> 47220f2e
 
     # Plots
 
