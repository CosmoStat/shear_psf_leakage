import os
import numpy as np

from astropy.io import fits
from lmfit import Parameters

from optparse import OptionParser

from cs_util import logging
from cs_util import args as cs_args

from . import leakage


class LeakageObject:
    """LeakageObject.

    Class to compute object-wise leakage with the PSF and other quantities.

    """

    def __init__(self):
        # Set default parameters
        self.params_default()

    def set_params_from_command_line(self, args):
        """Set Params From Command line.

        Only use when calling using python from command line.
        Does not work from ipython or jupyter.

        """
        # Read command line options
        options = cs_args.parse_options(
            self._params,
            self._short_options,
            self._types,
            self._help_strings,
        )

        # Update parameter values from options
        for key in vars(options):
            self._params[key] = getattr(options, key)

        # del options ?

        # Save calling command
        logging.log_command(args)

    def params_default(self):
        """Params Default.

        Set default parameter values.

        """
        # MKDEBUG TODO: test -> action=store_true
        self._params = {
            "input_path_shear": None,
            "output_dir": ".",
            "e1_col": "e1_uncal",
            "e2_col": "e2_uncal",
            "e1_PSF_col": "e1_PSF",
            "e2_PSF_col": "e2_PSF",
            "size_PSF_col": "fwhm_PSF",
            "RA_col": "RA",
            "Dec_col": "Dec",
            "PSF_leakage": True,
            "obs_leakage": False,
            "cols": None,
            "cols_ratio": None,
            "test": False,
        }
        self._short_options = {
            "input_path_shear": "-i",
            "output_dir": "-o",
            "test": "-t",
        }
        self._types = {
            "test": "bool",
        }
        self._help_strings = {
            "input_path_shear": "input path of the extended shear catalogue",
            "output_dir": "output_dir, default={}",
            "e1_col": "e1 column name in galaxy catalogue, default={}",
            "e2_col": "e2 column name in galaxy catalogue, default={}",
            "e1_PSF_col": "PSF e1 column name in galaxy catalogue, default={}",
            "e2_PSF_col": "PSF e2 column name in galaxy catalogue, default={}",
            "size_PSF_col": "PSF size column name, default={}",
            "RA_col": "right ascension column name, default={}",
            "Dec_col": "declination column name, default={}",
            "PSF_leakage": "Fit spin-2 consistent PSF leakage relations",
            "obs_leakage": "Fit leakage relations with abitrary observables",
            "cols": "White-space separated list of column names for fit",
            "cols_ratio": "fit as function of ratio of two columns",
            "test": "Fit toy model and exit",
        }

    def check_params(self):
        """Check Params.

        Check whether parameter values are valid.

        Raises
        ------
        ValueError
            if a parameter value is not valid

        """
        if not self._params["input_path_shear"] and not self._params["test"]:
            raise ValueError(
                "Input path for shear catalogue (option '-i') "
                + "required unless in test mode (option '-t')"
            )

        if (
            not self._params["PSF_leakage"]
            and not self._params["obs_leakage"]
            and not self._params["test"]
        ):
            raise ValueError(
                "Required options are '-t' xor ('--PSF_leakage' or "
                + " '--obs_Leakage'"
            )

        if not self._params["obs_leakage"] and self._params["cols_ratio"]:
            raise ValueError(f"Option 'cols_ratio' only valid for obs_leakage")

        if self._params["e1_col"] == self._params["e2_col"]:
            raise ValueError(
                "Column names for e1 and e2 are identical, "
                + "this is surely a mistake"
            )
        if self._params["e1_PSF_col"] == self._params["e2_PSF_col"]:
            raise ValueError(
                "Column names for e1_PSF and e2_PSF are identical, "
                + "this is surely a mistake"
            )

    def update_params(self):
        """Update Params.

        Update parameters.

        """
        if self._params["cols"]:
            self._params["cols"] = cs_args.my_string_split(
                self._params["cols"],
                verbose=self._params["verbose"],
                stop=True,
            )
        if self._params["cols_ratio"]:
            self._params["cols_ratio"] = cs_args.my_string_split(
                self._params["cols_ratio"],
                num=2,
                verbose=self._params["verbose"],
                stop=True,
            )

    def prepare_output(self):
        """Prepare Output.

        Prepare output directory and stats file.

        """
        # Creation of the output directory
        if not os.path.exists(self._params["output_dir"]):
            os.mkdir(self._params["output_dir"])

        # Creation of the statistics file handler
        self._stats_file = leakage.open_stats_file(
            self._params["output_dir"],
            "stats_file_leakage.txt",
        )

    def read_data(self):
        """Read Data.

        Read input catalogue with galaxy and PSF information.

        """
        # Open Fits file of the input shear catalogue
        hdu_list = fits.open(self._params["input_path_shear"])
        self._dat = hdu_list[1].data
        hdu_list.close()

    def corr_any_quant(self, label_quant=None, ratio=None):
        """Corr_any_quant.

        Compute and plot object-by-object ellipticity and any quantities relations.
        Plot also a recap plot of all slopes of the best fits of the e_gal vs
        other quantities.

        Parameters
        ----------
        label_quant : str, optional
        ratio : bool, optional

        """
        # Set plotting options
        n_bin = 30
        colors = ["b", "r"]
        ylabel = r"$e_{1,2}^{\rm gal}$"
        mlabel = [r"\alpha_1", r"\alpha_2"]
        clabel = ["c_1", "c_2"]

        e, weights = self.get_ellipticity_weights()

        x_arr = []
        out_name_arr = []
        xlabel_arr = []

        if label_quant:
            xlabel_arr = label_quant
            for colname in xlabel_arr:
                x_arr.append(self._dat[colname])
                out_name_arr.append(colname + "_vs_e_gal")

        if ratio:
            x_arr.append(self._dat[ratio[0]] / self._dat[ratio[1]])
            xlabel_arr.append(f"{ratio[0]}/{ratio[1]}")
            out_name_arr.append(f"{ratio[0]}_div_{ratio[1]}_vs_e_gal")

        if self._params["verbose"]:
            print("Quadratic fit")
        out_path_arr = [
            f"{self._params['output_dir']}/{name}_quad" for name in out_name_arr
        ]
        name = "systematics_test_quad"
        out_path_arr.append(f"{self._params['output_dir']}/{name}")
        qlabel = ["q_1", "q_2"]
        leakage.quad_corr_n_quant(
            x_arr,
            e,
            xlabel_arr,
            ylabel,
            qlabel=qlabel,
            mlabel=mlabel,
            clabel=clabel,
            title="quadratic model",
            weights=weights,
            n_bin=n_bin,
            out_path_arr=out_path_arr,
            colors=colors,
            stats_file=self._stats_file,
            verbose=self._params["verbose"],
        )

        if self._params["verbose"]:
            print("Linear fit")
        out_path_arr = [
            f"{self._params['output_dir']}/{name}_lin" for name in out_name_arr
        ]
        name = "systematics_test_lin"
        out_path_arr.append(f"{self._params['output_dir']}/{name}")
        leakage.affine_corr_n(
            x_arr,
            e,
            xlabel_arr,
            ylabel,
            mlabel=mlabel,
            clabel=clabel,
            title="linear model",
            weights=weights,
            n_bin=n_bin,
            out_path_arr=out_path_arr,
            colors=colors,
            stats_file=self._stats_file,
            verbose=self._params["verbose"],
        )

    def test(self):
        """Test

        Test 2D spin-conserving object-by-object leakage relations.

        """
        # Set options for plotting

        # Number of bins in x, for plotting only
        n_bin = 20

        colors = ["b", "r"]
        ylabel_arr = ["$y_1$", "$y_2$"]

        xlabel_arr = [
            r"$x_1$",
            r"$x_2$",
        ]

        # Initialise random generator
        np.random.seed(seed=6121975)

        # Set 2D (x_1, x_2) values
        xm = 1.0
        size = 2000
        sig_x = 0.5
        x_arr = [
            np.random.uniform(-xm, xm, size=size),
            np.random.uniform(-xm, xm, size=size),
        ]

        # Ground truth parameter values
        pars_gt = {
            "q111": -0.9,
            "q222": 0.3,
            "q112": 1.8,
            "q122": -1.3,
            "q212": -2.0,
            "q211": 0.25,
            "a11": -0.4,
            "a22": 0.3,
            "a12": 0.3,
            "a21": 0.25,
            "c1": 0.2,
            "c2": -0.3,
        }
        p_gt = Parameters()
        for par in pars_gt:
            p_gt.add(par, value=pars_gt[par])

        # Ground-truth 2D (y_1, y_2) data
        y1, y2 = leakage.func_bias_2d(
            p_gt,
            x_arr[0],
            x_arr[1],
            order="quad",
            mix=True
        )

        # Perturbation
        dy1 = np.random.normal(scale=sig_x, size=size)
        dy2 = np.random.normal(scale=sig_x, size=size)

        # Carry out fits
        for order in ["lin", "quad"]:
            for mix in [False, True]:
                out_path = f"{self._params['output_dir']}/test_{order}_{mix}"
                leakage.corr_2d(
                    x_arr,
                    [y1 + dy1, y2 + dy2],
                    xlabel_arr=xlabel_arr,
                    ylabel_arr=ylabel_arr,
                    order=order,
                    mix=mix,
                    title="",
                    n_bin=n_bin,
                    out_path=out_path,
                    colors=colors,
                    plot_all_points=True,
                    par_ground_truth=p_gt,
                    stats_file=self._stats_file,
                    verbose=self._params["verbose"],
                )

        print("Ground truth:")
        for par in p_gt:
            print(par, p_gt[par].value)

    def get_ellipticity_weights(self):
        """Get Ellipticity Weights.

        Return galaxy ellipticity and weights from input data.

        """
        e1 = self._dat[self._params["e1_col"]]
        e2 = self._dat[self._params["e2_col"]]
        e = np.array([e1, e2])
        weights = self._dat["w"]

        return e, weights

<<<<<<< HEAD
    def get_out_base(self, mix, order):
        """Get Out Base.

        Return output file base name.

        """
        out_base = (
            f"{self._params['output_dir']}"
            + f"/PSF_e_vs_e_gal_order-{order}_mix-{mix}"
        )

        return out_base

=======
>>>>>>> 47220f2e
    def PSF_leakage(self, mix=True, order="lin"):
        """PSF Leakage.

        Compute and plot object-by-object PSF spin-consistent leakage relations.

        Parameters
        ----------
        mix : bool, optional
            Component mixing (spin-consistent); default is ``True``
        order : str, optional
            regression order; allowed are "lin" (default) and "quad"

        """
        # Set options for plotting
        n_bin = 30
        colors = ["b", "r"]
        ylabel_arr = [r"$e_1^{\rm g}$", r"$e_2^{\rm g}$"]

        xlabel_arr = [
            r"$e_{1}^{\rm p}$",
            r"$e_{2}^{\rm p}$",
            r"$\mathrm{FWHM}^{\rm p}$ [arcsec]",
        ]

        e, weights = self.get_ellipticity_weights()

        x_arr = [
            self._dat[self._params["e1_PSF_col"]],
            self._dat[self._params["e2_PSF_col"]],
            self._dat[self._params["size_PSF_col"]],
        ]
        out_name_arr = [
            "PSF_e1_vs_e_gal",
            "PSF_e2_vs_e_gal",
            "PSF_size_vs_e_gal",
        ]

        # Fit consistent spin-2 2D model
<<<<<<< HEAD
        out_path = self.get_out_base(mix, order)
=======
        out_path = (
            f"{self._params['output_dir']}"
            + f"/PSF_e_vs_e_gal_order-{order}_mix-{mix}"
        )
>>>>>>> 47220f2e
        self.par_best_fit = leakage.corr_2d(
            x_arr[:2],
            e,
            weights=weights,
            xlabel_arr=xlabel_arr[:2],
            ylabel_arr=ylabel_arr,
            order=order,
            mix=mix,
            title="",
            n_bin=n_bin,
            out_path=out_path,
            colors=colors,
            stats_file=self._stats_file,
            verbose=self._params["verbose"],
        )
<<<<<<< HEAD
        leakage.save_to_file(self.par_best_fit, f"{out_path}.pkl")
=======
        with open(f"{out_path}.json", "w") as fp_best_fit:
          par_best_fit.dump(fp_best_fit)
>>>>>>> 47220f2e

        # Fit separate 1D models
        # MKDEBUG TODO: put in separate class funtion

        ylabel = r"$e_{1,2}^{\rm gal}$"
        mlabel = [r"\alpha_1", r"\alpha_2"]
        clabel = ["c_1", "c_2"]

        out_path_arr = [f"{self._params['output_dir']}/{name}" for name in out_name_arr]
        name = "systematics_test"
        out_path_arr.append(f"{self._params['output_dir']}/{name}")
        leakage.affine_corr_n(
            x_arr,
            e,
            xlabel_arr,
            ylabel,
            mlabel=mlabel,
            clabel=clabel,
            title="",
            weights=weights,
            n_bin=n_bin,
            out_path_arr=out_path_arr,
            colors=colors,
            stats_file=self._stats_file,
            verbose=self._params["verbose"],
        )

    def obs_leakage(self):
        """Obs Leakage.

        Compute and plot object-by-object "leakage" relations with arbitrary
        input quantities.
        Plot also a recap plot of all slopes of the best fits of the e_gal vs quantities

        """
        # Get quantities to fix
        if not self._params["cols"]:
            # Get user input
            print("Data columns names :")
            print(self._dat.dtype.names)
            change_header = input(
                "Enter list of columns (comma-separated, no whitespaces: "
            )
            label_quant = [str(col) for col in change_header.split(",")]
        else:
            # Use command line argument
            label_quant = self._params["cols"]

        # Remove duplicates
        label_quant = list(set(label_quant))

        print("columns selected:", label_quant, end="")
        if self._params["cols_ratio"]:
            print(
                " ", self._params["cols_ratio"][0], "/", self._params["cols_ratio"][1]
            )
        self.corr_any_quant(label_quant, ratio=self._params["cols_ratio"])

    def run(self):
        """Run.

        Main processing of scale-dependent leakage.

        """
        # To use same name as in notebook
        obj = self

        # Check parameter validity
        obj.check_params()

        # Update parameters (here: strings to list)
        obj.update_params()

        # Prepare output directory
        obj.prepare_output()

        if obj._params["test"]:
            # 2D spin-consistent test fit
            obj.test()

        else:
            obj.read_data()

            if obj._params["PSF_leakage"]:
                # Object-by-object spin-consistent PSF leakage

                for order in ("lin", "quad"):
                    obj.PSF_leakage(mix=True, order=order)

            if obj._params["obs_leakage"]:
                # Object-by-object dependence of general variables
                obj.obs_leakage()


def run_leakage_object(*args):
    """Run Leakage Object.

    Run object-wise PSF leakage as python script from command line.

    """
    # Create object for object-wise leakage calculations
    obj = LeakageObject()

    obj.set_params_from_command_line(args)

    obj.run()<|MERGE_RESOLUTION|>--- conflicted
+++ resolved
@@ -369,7 +369,6 @@
 
         return e, weights
 
-<<<<<<< HEAD
     def get_out_base(self, mix, order):
         """Get Out Base.
 
@@ -383,8 +382,6 @@
 
         return out_base
 
-=======
->>>>>>> 47220f2e
     def PSF_leakage(self, mix=True, order="lin"):
         """PSF Leakage.
 
@@ -423,14 +420,7 @@
         ]
 
         # Fit consistent spin-2 2D model
-<<<<<<< HEAD
         out_path = self.get_out_base(mix, order)
-=======
-        out_path = (
-            f"{self._params['output_dir']}"
-            + f"/PSF_e_vs_e_gal_order-{order}_mix-{mix}"
-        )
->>>>>>> 47220f2e
         self.par_best_fit = leakage.corr_2d(
             x_arr[:2],
             e,
@@ -446,12 +436,7 @@
             stats_file=self._stats_file,
             verbose=self._params["verbose"],
         )
-<<<<<<< HEAD
         leakage.save_to_file(self.par_best_fit, f"{out_path}.pkl")
-=======
-        with open(f"{out_path}.json", "w") as fp_best_fit:
-          par_best_fit.dump(fp_best_fit)
->>>>>>> 47220f2e
 
         # Fit separate 1D models
         # MKDEBUG TODO: put in separate class funtion
